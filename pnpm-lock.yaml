--- conflicted
+++ resolved
@@ -14,21 +14,9 @@
       '@tauri-apps/api':
         specifier: ^1
         version: 1.6.0
-<<<<<<< HEAD
       chart.js:
         specifier: ^4.4.3
         version: 4.4.3
-=======
-      bcrypt:
-        specifier: ^5.1.1
-        version: 5.1.1
-      jsonwebtoken:
-        specifier: ^9.0.2
-        version: 9.0.2
-      prisma:
-        specifier: ^5.17.0
-        version: 5.17.0
->>>>>>> 1e6472fb
       tailwind-merge:
         specifier: ^2.0.0
         version: 2.4.0
@@ -261,14 +249,13 @@
   '@jridgewell/trace-mapping@0.3.25':
     resolution: {integrity: sha512-vNk6aEwybGtawWmy/PzwnGDOjCkLWSD2wqvjGGAgOAwCGWySYXfYoxt00IJkTF+8Lb57DwOb3Aa0o9CApepiYQ==}
 
-<<<<<<< HEAD
+
   '@kurkle/color@0.3.2':
     resolution: {integrity: sha512-fuscdXJ9G1qb7W8VdHi+IwRqij3lBkosAm4ydQtEmbY58OzHXqQhvlxqEkoz0yssNVn38bcpRWgA9PP+OGoisw==}
-=======
+
   '@mapbox/node-pre-gyp@1.0.11':
     resolution: {integrity: sha512-Yhlar6v9WQgUp/He7BdgzOz8lqMQ8sU+jkCq7Wx8Myc5YFJLbEe7lgui/V7G1qB1DJykHSGwreceSaD60Y0PUQ==}
     hasBin: true
->>>>>>> 1e6472fb
 
   '@nodelib/fs.scandir@2.1.5':
     resolution: {integrity: sha512-vq24Bq3ym5HEQm2NKCr3yXDwjc7vTsEThRDnkp2DK9p1uqLR+DHurm/NOTo0KG7HYHU7eppKZj3MyqYuMBf62g==}
@@ -1652,9 +1639,7 @@
       '@jridgewell/resolve-uri': 3.1.2
       '@jridgewell/sourcemap-codec': 1.5.0
 
-<<<<<<< HEAD
   '@kurkle/color@0.3.2': {}
-=======
   '@mapbox/node-pre-gyp@1.0.11':
     dependencies:
       detect-libc: 2.0.3
@@ -1669,7 +1654,6 @@
     transitivePeerDependencies:
       - encoding
       - supports-color
->>>>>>> 1e6472fb
 
   '@nodelib/fs.scandir@2.1.5':
     dependencies:
