--- conflicted
+++ resolved
@@ -1,5 +1,4 @@
 <script lang="ts">
-<<<<<<< HEAD
     import { onDestroy, onMount } from 'svelte';
     import type { User, UserSession, Department, Course } from '$lib/usertypes';
     import {
@@ -19,8 +18,9 @@
     import LoginInput from '$lib/components/rfid/RFIDInput.svelte';
     import LoginMessage from '$lib/components/rfid/RFIDMessage.svelte';
     import { Modal } from 'flowbite-svelte';
-    import { goto } from '$app/navigation';
-    import { latestUser } from '$lib/store'; // Import the store
+    import LoginModal from '$lib/components/login/loginModal.svelte';
+    import { modalOpen } from '$lib/components/login/modalStore';
+    import { latestUser } from '$lib/store';
 
     export let users: User[] = [];
     export let userSessions: UserSession[] = [];
@@ -32,6 +32,8 @@
     let defaultModal = false;
     let modalTimeoutId: string | number | NodeJS.Timeout | undefined;
     let tapCount = 0;
+    let isLoginFailed = false;
+    let modalKey = 0;
 
     let latestUserData: {
         user: User;
@@ -40,6 +42,17 @@
         timestamp: string;
         isLoggedIn: boolean;
     } | null = null;
+
+    function handleClick() {
+        $modalOpen = true;
+    }
+
+    function handleKeyDown(event: KeyboardEvent) {
+        if (event.key === 'Enter' || event.key === ' ') {
+            event.preventDefault();
+            handleClick();
+        }
+    }
 
     async function refreshData() {
         try {
@@ -86,20 +99,18 @@
         if (userLogin.success) {
             const user = users.find((u) => u.rfid === rfid);
             if (user) {
-                const course = await fetchUserCourse(user.course_id);
-                if (course) {
-                    const department = await fetchUserDepartment(course.department_id);
-                    console.log('Fetched Course:', course);
-                    console.log('Fetched Department:', department);
-                    if (department) {
-                        updateAttendanceData(department.name, course.name);
-                        console.log('Updated attendanceData:', getAttendanceData());
-                        console.log('Total Attendance:', getTotalAttendance());
-                    } else {
-                        console.error('Department not found for user:', user);
-                    }
+                const course = (await fetchUserCourse(user.course_id))[0];
+                const department = course
+                    ? (await fetchUserDepartment(course.department_id))[0]
+                    : undefined;
+                console.log('Fetched Course:', course);
+                console.log('Fetched Department:', department);
+                if (department && course) {
+                    updateAttendanceData(department.name, course.name);
+                    console.log('Updated attendanceData:', getAttendanceData());
+                    console.log('Total Attendance:', getTotalAttendance());
                 } else {
-                    console.error('Course not found for user:', user);
+                    console.error('Department or Course not found for user:', user);
                 }
             } else {
                 console.error('User not found for RFID:', rfid);
@@ -114,6 +125,7 @@
         console.log('RFID received:', rfid);
         if (rfid.length !== 10) {
             console.warn('Invalid RFID length');
+            isLoginFailed = true;
             return;
         }
 
@@ -126,6 +138,12 @@
         loginOutSuccessful = success;
         console.log('Login result:', { message, success });
 
+        if (!success) {
+            isLoginFailed = true;
+            return;
+        }
+
+        isLoginFailed = false;
         // Refresh user sessions and get the latest one
         userSessions = await fetchUserSessions();
         latestUserSession = getLatestUserSession(userSessions);
@@ -135,43 +153,32 @@
         if (success) {
             const currentUser = users.find((user) => user.rfid === rfid);
             if (currentUser) {
-                const currentUserCourse = await fetchUserCourse(currentUser.course_id);
-                if (currentUserCourse) {
-                    const currentUserDepartment = await fetchUserDepartment(currentUserCourse.department_id);
-                    console.log('Current user details:', {
-                        currentUser,
-                        currentUserCourse,
-                        currentUserDepartment
-                    });
-
-                    if (currentUserDepartment) {
-                        // Determine if the user is logged in based on the latest session
-                        const isLoggedIn =
-                            latestUserSession &&
-                            latestUserSession.user_id === currentUser.id &&
-                            !latestUserSession.logout_timestamp;
-
-                        latestUserData = {
-                            user: currentUser,
-                            department: currentUserDepartment,
-                            course: currentUserCourse,
-                            timestamp: loginLogoutTimestamp,
-                            isLoggedIn: !!isLoggedIn // Ensure isLoggedIn is always a boolean
-                        };
-
-                        console.log('Latest user:', latestUserData);
-
-                        // Update the latestUser store with the new user data
-                        latestUser.set([latestUserData]);
-
-                        // Update attendance after a successful login/logout
-                        await updateAttendance(rfid, users, userSessions);
-                    } else {
-                        console.error('Department not found for current user:', currentUser);
-                    }
-                } else {
-                    console.error('Course not found for current user:', currentUser);
-                }
+                const currentUserCourse = (await fetchUserCourse(currentUser.course_id))[0];
+                const currentUserDepartment = (
+                    await fetchUserDepartment(currentUserCourse.department_id)
+                )[0];
+
+                // Determine if the user is logged in based on the latest session
+                const isLoggedIn =
+                    latestUserSession &&
+                    latestUserSession.user_id === currentUser.id &&
+                    !latestUserSession.logout_timestamp;
+
+                latestUserData = {
+                    user: currentUser,
+                    department: currentUserDepartment,
+                    course: currentUserCourse,
+                    timestamp: loginLogoutTimestamp,
+                    isLoggedIn: isLoggedIn ?? false
+                };
+
+                console.log('Latest user:', latestUserData);
+
+                // Update the latestUser store with the new user data
+                latestUser.set([latestUserData]);
+
+                // Update attendance after a successful login/logout
+                await updateAttendance(rfid, users, userSessions);
             }
         }
 
@@ -192,357 +199,119 @@
             }
             modalTimeoutId = setTimeout(() => {
                 defaultModal = false;
-            }, 2000);
-        }
-    }
-
-    function navigateTo() {
-        console.log('Navigating to dashboard');
-        goto('/dashboard');
+            }, 1500);
+        }
+    }
+
+    let inputElement: HTMLInputElement | null = null;
+
+    function focusInput() {
+        if (inputElement) {
+            inputElement.focus();
+        }
+    }
+
+    $: if (defaultModal === false) {
+        // Use setTimeout to delay the focus until after the modal has fully closed
+        setTimeout(focusInput, 0);
     }
 </script>
 
-<div class="min-h-screen flex flex-col items-center justify-center bg-gray-50 text-gray-900">
-    <div class="w-full max-w-md p-8 bg-white shadow-md rounded-md">
-        <h1 class="text-4xl text-blue-900 font-black mb-6 text-center">WELCOME BACK</h1>
-        <LoginInput on:login={onLogin} />
-        {#if loginMessage}
-            <LoginMessage {loginMessage} {loginOutSuccessful} />
+<img src="decorative-tab.png" alt="decorative header" class="w-full h-auto" />
+
+<div class="min-h-screen bg-custom flex flex-col">
+    <div class="w-full p-4 flex justify-between items-start">
+        <img
+            src="mmcm-logo.png"
+            alt="mmcm-logo"
+            class="w-1/4 max-w-[600px] min-w-[100px] h-auto ml-auto"
+        />
+        <h1
+            class="text-3xl sm:text-4xl md:text-5xl lg:text-6xl xl:text-7xl 2xl:text-8xl text-blue-900 font-bold m-auto text-center"
+        >
+            MMCM Library Sign-in
+        </h1>
+        <svg
+            xmlns="http://www.w3.org/2000/svg"
+            fill="none"
+            viewBox="0 0 24 24"
+            stroke-width="1.5"
+            class="w-[4vw] h-[4vw] max-w-[60px] max-h-[60px] min-w-[12px] min-h-[12px] mr-auto mt-2 stroke-blue-900 hover:stroke-blue-800 transition-colors duration-200 ease-in-out"
+            on:click={handleClick}
+            on:keydown={handleKeyDown}
+            tabindex="0"
+            role="button"
+            aria-label="Login"
+        >
+            <path
+                stroke-linecap="round"
+                stroke-linejoin="round"
+                d="M17.982 18.725A7.488 7 0 0 12 15.75a7.488 7.488 0 0 0-5.982 2.975m11.963 0a9 9 0 1 0-11.963 0m11.963 0A8.966 8.966 0 0 1 12 21a8.966 8.966 0 0 1-5.982-2.275M15 9.75a3 3 0 1 1-6 0 3 3 0 0 1 6 0Z"
+            />
+        </svg>
+
+        <LoginModal />
+    </div>
+
+    <div class="flex-grow flex items-center justify-center">
+        <div class="flex flex-col items-center w-full max-w-3xl">
+            <LoginInput on:login={onLogin} bind:inputElement {isLoginFailed} />
+            {#if loginMessage}
+                <LoginMessage {loginMessage} {loginOutSuccessful} />
+            {/if}
+        </div>
+    </div>
+
+    {#key modalKey}
+        {#if latestUserData && defaultModal}
+            <Modal
+                class="bg-white rounded-xl shadow-2xl max-w-3xl mx-auto"
+                bind:open={defaultModal}
+                on:close={() => {
+                    modalKey += 1;
+                }}
+            >
+                <div class="flex flex-col items-center justify-center p-8">
+                    <img
+                        src={latestUserData.user.photo_url}
+                        alt="{latestUserData.user.given_name}'s photo"
+                        class="w-48 h-48 object-cover rounded-full mb-6 border-4 border-blue-900"
+                    />
+                    <p class="text-4xl text-blue-900 leading-relaxed text-center mt-2 font-black">
+                        {latestUserData.user.given_name}
+                        {latestUserData.user.last_name}
+                    </p>
+                    <p class="text-2xl text-blue-900 leading-relaxed text-center mt-2">
+                        {latestUserData.department.name}
+                    </p>
+                    <p class="text-2xl text-blue-900 leading-relaxed text-center mt-2">
+                        {latestUserData.course.name}
+                    </p>
+                    <p class="text-xl text-blue-900 leading-relaxed text-center mt-3">
+                        ID: {latestUserData.user.id}
+                    </p>
+                    <p class="text-xl text-blue-900 leading-relaxed text-center mt-2">
+                        {latestUserData.timestamp}
+                    </p>
+                    <p class="text-3xl text-blue-900 leading-relaxed text-center mt-4 font-semibold">
+                        {latestUserData.isLoggedIn ? 'Logged In' : 'Logged Out'}
+                    </p>
+                </div>
+            </Modal>
         {/if}
-        <button
-            class="mt-6 w-full py-2 bg-blue-900 text-white rounded-md hover:bg-red-600 transition-colors"
-            on:click={navigateTo}
-        >
-            Go to Dashboard
-        </button>
+    {/key}
+
+    <div class="w-full flex justify-between items-end p-4">
+        <img
+            src="clir-logo.png"
+            alt="clir logo"
+            class="w-1/4 max-w-[400px] min-w-[100px] h-auto mb-32 ml-32"
+        />
+        <div class="flex-grow"></div>
+        <img
+            src="ccis-logo.png"
+            alt="ccis logo"
+            class="w-1/16 max-w-[150px] min-w-[60px] h-auto mb-24 mr-12"
+        />
     </div>
-
-    {#if latestUserData}
-        <Modal class="bg-white rounded-lg shadow-lg" bind:open={defaultModal}>
-            <div class="flex flex-col items-center justify-center p-4">
-                <img
-                    src={latestUserData.user.photo_url}
-                    alt="{latestUserData.user.given_name}'s photo"
-                    class="w-32 h-32 object-cover rounded-full mb-4"
-                />
-                <p class="text-2xl text-blue-900 leading-relaxed text-center mt-1 font-black">
-                    {latestUserData.user.given_name} {latestUserData.user.last_name}
-                </p>
-                <p class="text-xl text-blue-900 leading-relaxed text-center mt-1">
-                    {latestUserData.department.name}
-                </p>
-                <p class="text-xl text-blue-900 leading-relaxed text-center mt-1">
-                    {latestUserData.course.name}
-                </p>
-                <p class="text-lg text-blue-900 leading-relaxed text-center mt-1">
-                    ID: {latestUserData.user.id}
-                </p>
-                <p class="text-lg text-blue-900 leading-relaxed text-center mt-1">
-                    {latestUserData.timestamp}
-                </p>
-                <p class="text-xl text-blue-900 leading-relaxed text-center mt-1 font-semibold">
-                    {latestUserData.isLoggedIn ? 'Logged In' : 'Logged Out'}
-                </p>
-            </div>
-        </Modal>
-    {/if}
-=======
-	import { onDestroy, onMount } from 'svelte';
-	import type { User, UserSession, Department, Course } from '$lib/usertypes';
-	import {
-		handleUserLogin,
-		fetchUsers,
-		fetchUserSessions,
-		fetchUserDepartment,
-		fetchUserCourse
-	} from '$lib/service/supabaseService';
-	import {
-		updateAttendanceData,
-		getTotalAttendance,
-		getAttendanceData
-	} from '$lib/service/attendanceData';
-	import LoginInput from '$lib/components/rfid/RFIDInput.svelte';
-	import { Modal } from 'flowbite-svelte';
-	import LoginModal from '$lib/components/login/loginModal.svelte';
-	import { modalOpen } from '$lib/components/login/modalStore';
-
-	export let users: User[] = [];
-	export let userSessions: UserSession[] = [];
-	let latestUserSession: UserSession | null = null;
-	let intervalId: ReturnType<typeof setInterval>;
-	let defaultModal = false;
-	let modalTimeoutId: string | number | NodeJS.Timeout | undefined;
-	let isLoginFailed = false;
-	let modalKey = 0;
-
-	function handleClick() {
-		$modalOpen = true;
-	}
-
-	function handleKeyDown(event: KeyboardEvent) {
-		if (event.key === 'Enter' || event.key === ' ') {
-			event.preventDefault();
-			handleClick();
-		}
-	}
-
-	async function refreshData() {
-		try {
-			console.log('Refreshing data...');
-			users = await fetchUsers();
-			userSessions = await fetchUserSessions();
-			latestUserSession = getLatestUserSession(userSessions);
-			console.log('Data refreshed:', { users, userSessions, latestUserSession });
-		} catch (error) {
-			console.error('Error refreshing data:', error);
-		}
-	}
-
-	function getLatestUserSession(sessions: UserSession[]): UserSession | null {
-		if (sessions.length === 0) return null;
-		return sessions.reduce((latest, session) => {
-			return new Date(session.login_timestamp) > new Date(latest.login_timestamp)
-				? session
-				: latest;
-		}, sessions[0]);
-	}
-
-	onMount(async () => {
-		console.log('Component mounted');
-		await refreshData();
-		intervalId = setInterval(refreshData, 35000);
-	});
-
-	onDestroy(() => {
-		console.log('Component destroyed');
-		clearInterval(intervalId);
-	});
-
-	let latestUser: {
-		user: User;
-		department: Department;
-		course: Course;
-		timestamp: string;
-		isLoggedIn: boolean;
-	} | null = null;
-
-	$: if (latestUserSession && latestUser) {
-		latestUser.isLoggedIn =
-			latestUserSession.user_id === latestUser.user.id && !latestUserSession.logout_timestamp;
-		latestUser.timestamp = new Date(latestUserSession.login_timestamp).toLocaleString();
-	}
-
-	async function updateAttendance(rfid: string, users: User[], userSessions: UserSession[]) {
-		console.log('Attempting to update attendance for RFID:', rfid);
-		const userLogin = await handleUserLogin(rfid, users, userSessions);
-		console.log('Login result:', userLogin);
-		if (userLogin.success) {
-			const user = users.find((u) => u.rfid === rfid);
-			if (user) {
-				const course = (await fetchUserCourse(user.course_id))[0];
-				const department = course
-					? (await fetchUserDepartment(course.department_id))[0]
-					: undefined;
-				console.log('Fetched Course:', course);
-				console.log('Fetched Department:', department);
-				if (department && course) {
-					updateAttendanceData(department.name, course.name);
-					console.log('Updated attendanceData:', getAttendanceData());
-					console.log('Total Attendance:', getTotalAttendance());
-				} else {
-					console.error('Department or Course not found for user:', user);
-				}
-			} else {
-				console.error('User not found for RFID:', rfid);
-			}
-		} else {
-			console.error('User login failed:', userLogin.message);
-		}
-	}
-
-	async function onLogin(event: CustomEvent<string>) {
-		const rfid = event.detail;
-		console.log('RFID received:', rfid);
-		if (rfid.length !== 10) {
-			console.warn('Invalid RFID length');
-			isLoginFailed = true;
-			// errorMessage = 'Invalid ID length. Please try again.';
-			return;
-		}
-		const { message, success } = await handleUserLogin(rfid, users, userSessions);
-		console.log('Login result:', { message, success });
-
-		if (!success) {
-			isLoginFailed = true;
-			// errorMessage = message;
-			return;
-		}
-
-		isLoginFailed = false;
-		// Refresh user sessions and get the latest one
-		userSessions = await fetchUserSessions();
-		latestUserSession = getLatestUserSession(userSessions);
-
-		const loginLogoutTimestamp = new Date().toLocaleString();
-
-		if (success) {
-			const currentUser = users.find((user) => user.rfid === rfid);
-			if (currentUser) {
-				const currentUserCourse = (await fetchUserCourse(currentUser.course_id))[0];
-				const currentUserDepartment = (
-					await fetchUserDepartment(currentUserCourse.department_id)
-				)[0];
-
-				// Determine if the user is logged in based on the latest session
-				const isLoggedIn =
-					latestUserSession &&
-					latestUserSession.user_id === currentUser.id &&
-					!latestUserSession.logout_timestamp;
-
-				latestUser = {
-					user: currentUser,
-					department: currentUserDepartment,
-					course: currentUserCourse,
-					timestamp: loginLogoutTimestamp,
-					isLoggedIn: isLoggedIn ?? false
-				};
-
-				console.log('Current user details:', {
-					currentUser,
-					currentUserCourse,
-					currentUserDepartment,
-					isLoggedIn
-				});
-
-				// Update attendance after a successful login/logout
-				await updateAttendance(rfid, users, userSessions);
-			}
-		}
-
-		// Show the modal on successful login/logout
-		if (success) {
-			defaultModal = true;
-			if (modalTimeoutId) {
-				clearTimeout(modalTimeoutId);
-			}
-			modalTimeoutId = setTimeout(() => {
-				defaultModal = false;
-			}, 1500);
-		}
-	}
-
-	// function navigateTo() {
-	// 	console.log('Navigating to dashboard');
-	// 	goto('/dashboard');
-	// }
-
-	let inputElement: HTMLInputElement | null = null;
-
-	function focusInput() {
-		if (inputElement) {
-			inputElement.focus();
-		}
-	}
-
-	$: if (defaultModal === false) {
-		// Use setTimeout to delay the focus until after the modal has fully closed
-		setTimeout(focusInput, 0);
-	}
-</script>
-
-<img src="decorative-tab.png" alt="decorative header" class="w-full h-auto" />
-
-<div class="min-h-screen bg-custom flex flex-col">
-	<div class="w-full p-4 flex justify-between items-start">
-		<img
-			src="mmcm-logo.png"
-			alt="mmcm-logo"
-			class="w-1/4 max-w-[600px] min-w-[100px] h-auto ml-auto"
-		/>
-		<h1
-			class="text-3xl sm:text-4xl md:text-5xl lg:text-6xl xl:text-7xl 2xl:text-8xl text-blue-900 font-bold m-auto text-center"
-		>
-			MMCM Library Sign-in
-		</h1>
-		<svg
-			xmlns="http://www.w3.org/2000/svg"
-			fill="none"
-			viewBox="0 0 24 24"
-			stroke-width="1.5"
-			class="w-[4vw] h-[4vw] max-w-[60px] max-h-[60px] min-w-[12px] min-h-[12px] mr-auto mt-2 stroke-blue-900 hover:stroke-blue-800 transition-colors duration-200 ease-in-out"
-			on:click={handleClick}
-			on:keydown={handleKeyDown}
-			tabindex="0"
-			role="button"
-			aria-label="Login"
-		>
-			<path
-				stroke-linecap="round"
-				stroke-linejoin="round"
-				d="M17.982 18.725A7.488 7.488 0 0 0 12 15.75a7.488 7.488 0 0 0-5.982 2.975m11.963 0a9 9 0 1 0-11.963 0m11.963 0A8.966 8.966 0 0 1 12 21a8.966 8.966 0 0 1-5.982-2.275M15 9.75a3 3 0 1 1-6 0 3 3 0 0 1 6 0Z"
-			/>
-		</svg>
-
-		<LoginModal />
-	</div>
-
-	<div class="flex-grow flex items-center justify-center">
-		<div class="flex flex-col items-center w-full max-w-3xl">
-			<LoginInput on:login={onLogin} bind:inputElement {isLoginFailed} />
-		</div>
-	</div>
-
-	{#key modalKey}
-		{#if latestUser && defaultModal}
-			<Modal
-				class="bg-white rounded-xl shadow-2xl max-w-3xl mx-auto"
-				bind:open={defaultModal}
-				on:close={() => {
-					modalKey += 1;
-				}}
-			>
-				<div class="flex flex-col items-center justify-center p-8">
-					<img
-						src={latestUser.user.photo_url}
-						alt="{latestUser.user.given_name}'s photo"
-						class="w-48 h-48 object-cover rounded-full mb-6 border-4 border-blue-900"
-					/>
-					<p class="text-4xl text-blue-900 leading-relaxed text-center mt-2 font-black">
-						{latestUser.user.given_name}
-						{latestUser.user.last_name}
-					</p>
-					<p class="text-2xl text-blue-900 leading-relaxed text-center mt-2">
-						{latestUser.department.name}
-					</p>
-					<p class="text-2xl text-blue-900 leading-relaxed text-center mt-2">
-						{latestUser.course.name}
-					</p>
-					<p class="text-xl text-blue-900 leading-relaxed text-center mt-3">
-						ID: {latestUser.user.id}
-					</p>
-					<p class="text-xl text-blue-900 leading-relaxed text-center mt-2">
-						{latestUser.timestamp}
-					</p>
-					<p class="text-3xl text-blue-900 leading-relaxed text-center mt-4 font-semibold">
-						{latestUser.isLoggedIn ? 'Logged In' : 'Logged Out'}
-					</p>
-				</div>
-			</Modal>
-		{/if}
-	{/key}
-
-	<div class="w-full flex justify-between items-end p-4">
-		<img
-			src="clir-logo.png"
-			alt="clir logo"
-			class="w-1/4 max-w-[400px] min-w-[100px] h-auto mb-32 ml-32"
-		/>
-		<div class="flex-grow"></div>
-		<img
-			src="ccis-logo.png"
-			alt="ccis logo"
-			class="w-1/16 max-w-[150px] min-w-[60px] h-auto mb-24 mr-12"
-		/>
-	</div>
->>>>>>> 1e6472fb
 </div>