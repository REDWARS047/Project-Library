<script lang="ts">
	import { onDestroy, onMount } from 'svelte';
	import type { User, UserSession, Department, Course } from '$lib/usertypes';
	import {
		handleUserLogin,
		fetchUsers,
		fetchUserSessions,
		fetchUserDepartment,
		fetchUserCourse
	} from '$lib/service/supabaseService';
	import { updateAttendanceData, getTotalAttendance, getAttendanceData } from '$lib/service/attendanceData';
	import LoginInput from '$lib/components/rfid/RFIDInput.svelte';
	import { Modal } from 'flowbite-svelte';
	import LoginModal from '$lib/components/login/loginModal.svelte';
	import { modalOpen } from '$lib/components/login/modalStore';

	export let users: User[] = [];
	export let userSessions: UserSession[] = [];
	let latestUserSession: UserSession | null = null;
	let intervalId: ReturnType<typeof setInterval>;
	let defaultModal = false;
	let modalTimeoutId: string | number | NodeJS.Timeout | undefined;
	let isLoginFailed = false;
	let modalKey = 0;

	function handleClick() {
		$modalOpen = true;
	}

	function handleKeyDown(event: KeyboardEvent) {
		if (event.key === 'Enter' || event.key === ' ') {
			event.preventDefault();
			handleClick();
		}
	}

	let latestUser: {
		user: User;
		department: Department;
		course: Course;
		timestamp: string;
		isLoggedIn: boolean;
	} | null = null;

	async function refreshData() {
		try {
			console.log('Refreshing data...');
			users = await fetchUsers();
			userSessions = await fetchUserSessions();
			latestUserSession = getLatestUserSession(userSessions);
			console.log('Data refreshed:', { users, userSessions, latestUserSession });
		} catch (error) {
			console.error('Error refreshing data:', error);
		}
	}

	function getLatestUserSession(sessions: UserSession[]): UserSession | null {
		if (sessions.length === 0) return null;
		return sessions.reduce((latest, session) => {
			return new Date(session.login_timestamp) > new Date(latest.login_timestamp)
				? session
				: latest;
		}, sessions[0]);
	}

	onMount(async () => {
		console.log('Component mounted');
		await refreshData();
		intervalId = setInterval(refreshData, 35000);
	});

	onDestroy(() => {
		console.log('Component destroyed');
		clearInterval(intervalId);
	});

	$: if (latestUserSession && latestUser) {
		latestUser.isLoggedIn =
			latestUserSession.user_id === latestUser.user.id && !latestUserSession.logout_timestamp;
		latestUser.timestamp = new Date(latestUserSession.login_timestamp).toLocaleString();
	}

	async function updateAttendance(rfid: string, users: User[], userSessions: UserSession[]) {
		console.log('Attempting to update attendance for RFID:', rfid);
		const userLogin = await handleUserLogin(rfid, users, userSessions);
		console.log('Login result:', userLogin);
		if (userLogin.success) {
			const user = users.find(u => u.rfid === rfid);
			if (user) {
				const course = (await fetchUserCourse(user.course_id))[0];
				const department = course ? (await fetchUserDepartment(course.department_id))[0] : undefined;
				console.log('Fetched Course:', course);
				console.log('Fetched Department:', department);
				if (department && course) {
					updateAttendanceData(department.name, course.name);
					console.log('Updated attendanceData:', getAttendanceData());
					console.log('Total Attendance:', getTotalAttendance());
				} else {
					console.error('Department or Course not found for user:', user);
				}
			} else {
				console.error('User not found for RFID:', rfid);
			}
		} else {
			console.error('User login failed:', userLogin.message);
		}
	}

	async function onLogin(event: CustomEvent<string>) {
		const rfid = event.detail;
		console.log('RFID received:', rfid);
		if (rfid.length !== 10) {
			console.warn('Invalid RFID length');
			isLoginFailed = true;
			// errorMessage = 'Invalid ID length. Please try again.';
			return;
		}
		const { message, success } = await handleUserLogin(rfid, users, userSessions);
		console.log('Login result:', { message, success });

		if (!success) {
			isLoginFailed = true;
			// errorMessage = message;
			return;
		}

		isLoginFailed = false;
		// Refresh user sessions and get the latest one
		userSessions = await fetchUserSessions();
		latestUserSession = getLatestUserSession(userSessions);

		const loginLogoutTimestamp = new Date().toLocaleString();

		if (success) {
			const currentUser = users.find((user) => user.rfid === rfid);
			if (currentUser) {
				const currentUserCourse = (await fetchUserCourse(currentUser.course_id))[0];
				const currentUserDepartment = (
					await fetchUserDepartment(currentUserCourse.department_id)
				)[0];

				// Determine if the user is logged in based on the latest session
				const isLoggedIn =
					latestUserSession &&
					latestUserSession.user_id === currentUser.id &&
					!latestUserSession.logout_timestamp;

				latestUser = {
					user: currentUser,
					department: currentUserDepartment,
					course: currentUserCourse,
					timestamp: loginLogoutTimestamp,
<<<<<<< HEAD
					isLoggedIn: isLoggedIn ?? false
=======
					isLoggedIn: !!isLoggedIn
>>>>>>> deaa4056
				};

				console.log('Current user details:', {
					currentUser,
					currentUserCourse,
					currentUserDepartment,
					isLoggedIn
				});

				// Update attendance after a successful login/logout
				await updateAttendance(rfid, users, userSessions);
			}
		}

		// Show the modal on successful login/logout
		if (success) {
			defaultModal = true;
			if (modalTimeoutId) {
				clearTimeout(modalTimeoutId);
			}
			modalTimeoutId = setTimeout(() => {
				defaultModal = false;
			}, 1500);
		}
	}

	// function navigateTo() {
	// 	console.log('Navigating to dashboard');
	// 	goto('/dashboard');
	// }

	let inputElement: HTMLInputElement | null = null;

	function focusInput() {
		if (inputElement) {
			inputElement.focus();
		}
	}

	$: if (defaultModal === false) {
		// Use setTimeout to delay the focus until after the modal has fully closed
		setTimeout(focusInput, 0);
	}
</script>

<img src="decorative-tab.png" alt="decorative header" class="w-full h-auto" />

<div class="min-h-screen bg-custom flex flex-col">
	<div class="w-full p-4 flex justify-between items-start">
		<img
			src="mmcm-logo.png"
			alt="mmcm-logo"
			class="w-1/4 max-w-[600px] min-w-[100px] h-auto ml-auto"
		/>
		<h1
			class="text-3xl sm:text-4xl md:text-5xl lg:text-6xl xl:text-7xl 2xl:text-8xl text-blue-900 font-bold m-auto text-center"
		>
			MMCM Library Sign-in
		</h1>
		<svg
			xmlns="http://www.w3.org/2000/svg"
			fill="none"
			viewBox="0 0 24 24"
			stroke-width="1.5"
			class="w-[4vw] h-[4vw] max-w-[60px] max-h-[60px] min-w-[12px] min-h-[12px] mr-auto mt-2 stroke-blue-900 hover:stroke-blue-800 transition-colors duration-200 ease-in-out"
			on:click={handleClick}
			on:keydown={handleKeyDown}
			tabindex="0"
			role="button"
			aria-label="Login"
		>
			<path
				stroke-linecap="round"
				stroke-linejoin="round"
				d="M17.982 18.725A7.488 7.488 0 0 0 12 15.75a7.488 7.488 0 0 0-5.982 2.975m11.963 0a9 9 0 1 0-11.963 0m11.963 0A8.966 8.966 0 0 1 12 21a8.966 8.966 0 0 1-5.982-2.275M15 9.75a3 3 0 1 1-6 0 3 3 0 0 1 6 0Z"
			/>
		</svg>

		<LoginModal />
	</div>

	<div class="flex-grow flex items-center justify-center">
		<div class="flex flex-col items-center w-full max-w-3xl">
			<LoginInput on:login={onLogin} bind:inputElement {isLoginFailed} />
		</div>
	</div>

	{#key modalKey}
		{#if latestUser && defaultModal}
			<Modal
				class="bg-white rounded-xl shadow-2xl max-w-3xl mx-auto"
				bind:open={defaultModal}
				on:close={() => {
					modalKey += 1;
				}}
			>
				<div class="flex flex-col items-center justify-center p-8">
					<img
						src={latestUser.user.photo_url}
						alt="{latestUser.user.given_name}'s photo"
						class="w-48 h-48 object-cover rounded-full mb-6 border-4 border-blue-900"
					/>
					<p class="text-4xl text-blue-900 leading-relaxed text-center mt-2 font-black">
						{latestUser.user.given_name}
						{latestUser.user.last_name}
					</p>
					<p class="text-2xl text-blue-900 leading-relaxed text-center mt-2">
						{latestUser.department.name}
					</p>
					<p class="text-2xl text-blue-900 leading-relaxed text-center mt-2">
						{latestUser.course.name}
					</p>
					<p class="text-xl text-blue-900 leading-relaxed text-center mt-3">
						ID: {latestUser.user.id}
					</p>
					<p class="text-xl text-blue-900 leading-relaxed text-center mt-2">
						{latestUser.timestamp}
					</p>
					<p class="text-3xl text-blue-900 leading-relaxed text-center mt-4 font-semibold">
						{latestUser.isLoggedIn ? 'Logged In' : 'Logged Out'}
					</p>
				</div>
			</Modal>
		{/if}
	{/key}

	<div class="w-full flex justify-between items-end p-4">
		<img
			src="clir-logo.png"
			alt="clir logo"
			class="w-1/4 max-w-[400px] min-w-[100px] h-auto mb-32 ml-32"
		/>
		<div class="flex-grow"></div>
		<img
			src="ccis-logo.png"
			alt="ccis logo"
			class="w-1/16 max-w-[150px] min-w-[60px] h-auto mb-24 mr-12"
		/>
	</div>
</div><|MERGE_RESOLUTION|>--- conflicted
+++ resolved
@@ -8,7 +8,11 @@
 		fetchUserDepartment,
 		fetchUserCourse
 	} from '$lib/service/supabaseService';
-	import { updateAttendanceData, getTotalAttendance, getAttendanceData } from '$lib/service/attendanceData';
+	import {
+		updateAttendanceData,
+		getTotalAttendance,
+		getAttendanceData
+	} from '$lib/service/attendanceData';
 	import LoginInput from '$lib/components/rfid/RFIDInput.svelte';
 	import { Modal } from 'flowbite-svelte';
 	import LoginModal from '$lib/components/login/loginModal.svelte';
@@ -33,14 +37,6 @@
 			handleClick();
 		}
 	}
-
-	let latestUser: {
-		user: User;
-		department: Department;
-		course: Course;
-		timestamp: string;
-		isLoggedIn: boolean;
-	} | null = null;
 
 	async function refreshData() {
 		try {
@@ -85,10 +81,12 @@
 		const userLogin = await handleUserLogin(rfid, users, userSessions);
 		console.log('Login result:', userLogin);
 		if (userLogin.success) {
-			const user = users.find(u => u.rfid === rfid);
+			const user = users.find((u) => u.rfid === rfid);
 			if (user) {
 				const course = (await fetchUserCourse(user.course_id))[0];
-				const department = course ? (await fetchUserDepartment(course.department_id))[0] : undefined;
+				const department = course
+					? (await fetchUserDepartment(course.department_id))[0]
+					: undefined;
 				console.log('Fetched Course:', course);
 				console.log('Fetched Department:', department);
 				if (department && course) {
@@ -150,11 +148,7 @@
 					department: currentUserDepartment,
 					course: currentUserCourse,
 					timestamp: loginLogoutTimestamp,
-<<<<<<< HEAD
 					isLoggedIn: isLoggedIn ?? false
-=======
-					isLoggedIn: !!isLoggedIn
->>>>>>> deaa4056
 				};
 
 				console.log('Current user details:', {
