import { supabase } from '$lib/supabaseClient';
import type { User, UserSession, CombinedUserData, Department, Course } from '$lib/usertypes';

<<<<<<< HEAD
// Fetch all users
export const fetchUsers = async (): Promise<User[]> => {
    try {
        const { data, error } = await supabase.from('users').select('*');
        if (error) {
            throw error;
        }
        return data as User[];
    } catch (error) {
        console.error('Error fetching users:', error);
        return [];
    }
};

// Fetch all user sessions
export const fetchUserSessions = async (): Promise<UserSession[]> => {
    try {
        const { data, error } = await supabase.from('user_sessions').select('*');
        if (error) {
            throw error;
        }
        return data as UserSession[];
    } catch (error) {
        console.error('Error fetching user sessions:', error);
        return [];
    }
};

// Fetch a user's department
export const fetchUserDepartment = async (departmentId: number): Promise<Department | null> => {
    try {
        const { data, error } = await supabase
            .from('departments')
            .select('*')
            .eq('id', departmentId)
            .single();
        if (error) {
            throw error;
        }
        return data as Department;
    } catch (error) {
        console.error('Error fetching department:', error);
        return null;
    }
};

// Fetch a user's course
export const fetchUserCourse = async (courseId: number): Promise<Course | null> => {
    try {
        const { data, error } = await supabase
            .from('courses')
            .select('*')
            .eq('id', courseId)
            .single();
        if (error) {
            throw error;
        }
        return data as Course;
    } catch (error) {
        console.error('Error fetching course:', error);
        return null;
    }
};

// Fetch all departments
export const fetchDepartments = async (): Promise<Department[]> => {
    try {
        const { data, error } = await supabase.from('departments').select('*');
        if (error) {
            throw error;
        }
        return data as Department[];
=======
const recentLogins = new Map<string, number>();
const COOLDOWN_PERIOD = 2000; // 5 seconds in milliseconds

function convertToLocalTime(utcTimestamp: string): Date {
    return new Date(utcTimestamp);
}

export async function fetchUsers(): Promise<User[]> {
    try {
        const { data, error } = await supabase.from('users').select();
        if (error) {
            console.error('Error fetching users:', error);
            return [];
        }
        return data || [];
    } catch (error) {
        console.error('Error fetching users:', error);
        return [];
    }
}

export async function fetchUserSessions(): Promise<UserSession[]> {
    try {
        const { data, error } = await supabase.from('user_sessions').select();
        if (error) {
            console.error('Error fetching user sessions:', error);
            return [];
        }
        return data || [];
    } catch (error) {
        console.error('Error fetching user sessions:', error);
        return [];
    }
}

export async function fetchUserDepartment(department_id: number): Promise<Department[]> {
    try {
        const { data, error } = await supabase.from('departments').select().eq('id', department_id);
        if (error) {
            console.error('Error fetching departments:', error);
            return [];
        }
		console.log('Fetched Department Data:', data);
        return data || [];
>>>>>>> 1e6472fb
    } catch (error) {
        console.error('Error fetching departments:', error);
        return [];
    }
<<<<<<< HEAD
};

// Fetch combined user data
export const fetchCombinedUserData = async (rfid: string): Promise<CombinedUserData | null> => {
    try {
        const { data: user, error: userError } = await supabase
            .from('users')
            .select('*')
            .eq('rfid', rfid)
            .single();

        if (userError || !user) {
            throw new Error(`User not found: ${userError?.message || 'No user found with the provided RFID'}`);
        }

        const { data: course, error: courseError } = await supabase
            .from('courses')
            .select('*')
            .eq('id', user.course_id)
            .single();

        if (courseError || !course) {
            throw new Error(`Course not found: ${courseError?.message || 'No course found with the provided course ID'}`);
        }

        const { data: department, error: departmentError } = await supabase
            .from('departments')
            .select('*')
            .eq('id', course.department_id)
            .single();

        if (departmentError || !department) {
            throw new Error(`Department not found: ${departmentError?.message || 'No department found with the provided department ID'}`);
        }

        const { data: session, error: sessionError } = await supabase
            .from('user_sessions')
            .select('*')
            .eq('user_id', user.id)
            .order('login_timestamp', { ascending: false })
            .limit(1);

        if (sessionError || session.length === 0) {
            console.warn(`Session not found for user with ID ${user.id}`);
            return {
                given_name: user.given_name,
                last_name: user.last_name,
                student_id: user.id,
                department: department.name,
                course_name: course.name,
                student_type: user.category,
                rfid_id: user.rfid,
                time_in: null,
                time_out: null,
                date: new Date().toLocaleDateString(),
                course_id: user.course_id
            };
        }

        return {
            given_name: user.given_name,
            last_name: user.last_name,
            student_id: user.id,
            department: department.name,
            course_name: course.name,
            student_type: user.category,
            rfid_id: user.rfid,
            time_in: session[0].login_timestamp,
            time_out: session[0].logout_timestamp,
            date: new Date().toLocaleDateString(),
            course_id: user.course_id
        };
    } catch (error) {
        console.error('Error fetching combined user data:', error);
        return null;
    }
};

// Handle user login
export const handleUserLogin = async (
    rfid: string,
    users: User[],
    userSessions: UserSession[]
): Promise<{ message: string; success: boolean }> => {
    try {
        const user = users.find((u) => u.rfid === rfid);
        if (!user) {
            return { message: 'User not found', success: false };
        }

        const lastSession = userSessions.find(
            (session) => session.user_id === user.id && !session.logout_timestamp
        );

        if (lastSession) {
            const { error } = await supabase
                .from('user_sessions')
                .update({ logout_timestamp: new Date().toISOString() })
                .eq('session_id', lastSession.session_id);

            if (error) {
                throw error;
            }

            return { message: 'User logged out successfully', success: true };
        } else {
            const { error } = await supabase.from('user_sessions').insert({
                user_id: user.id,
                login_timestamp: new Date().toISOString()
            });

            if (error) {
                throw error;
            }

            return { message: 'User logged in successfully', success: true };
        }
    } catch (error) {
        console.error('Error handling user login:', error);
        return { message: 'Error handling user login', success: false };
    }
};

// Update user data
export const updateUser = async (user: CombinedUserData) => {
    try {
        const { data, error } = await supabase
            .from('users')
            .update({
                given_name: user.given_name,
                last_name: user.last_name,
                department: user.department,
                category: user.student_type,
                rfid: user.rfid_id,
                course_id: user.course_id
            })
            .eq('id', user.student_id);

        if (error) {
            throw error;
        }

        return data;
    } catch (error) {
        console.error('Error updating user:', error);
        throw error;
    }
};

// Delete user
export const deleteUser = async (userId: number) => {
    try {
        const { error } = await supabase
            .from('users')
            .delete()
            .eq('id', userId);

        if (error) {
            throw error;
        }
    } catch (error) {
        console.error('Error deleting user:', error);
        throw error;
    }
};

// Format duration
export function formatDuration(durationMs: number): string {
    const durationHours = Math.floor(durationMs / (1000 * 60 * 60));
    const durationMinutes = Math.floor((durationMs % (1000 * 60 * 60)) / (1000 * 60));
    const durationSeconds = Math.floor((durationMs % (1000 * 60)) / 1000);

    return `${durationHours} hour${durationHours !== 1 ? 's' : ''} ${durationMinutes} minute${durationMinutes !== 1 ? 's' : ''} ${durationSeconds} second${durationSeconds !== 1 ? 's' : ''}`;
}

// Get tap message
export function getTapMessage(tapCount: number): string {
    switch (tapCount) {
        case 2:
            return 'Please wait a few seconds...';
        case 3:
            return 'Still processing, please be patient...';
        case 4:
            return 'Too many attempts! Please wait a moment.';
        case 6:
            return 'Too many attempts, try again later.';
        default:
            return 'This user has already logged in/out recently. Please wait a few seconds.';
    }
}
=======
}

export async function fetchUserCourse(course_id: number): Promise<Course[]> {
    try {
        const { data, error } = await supabase.from('courses').select().eq('id', course_id);
        if (error) {
            console.error('Error fetching courses:', error);
            return [];
        }
		console.log('Fetched Course Data:', data);
        return data || [];
    } catch (error) {
        console.error('Error fetching courses:', error);
        return [];
    }
}

export async function handleUserLogin(rfid: string, users: User[], userSessions: UserSession[]) {
    const currentTime = Date.now();
    const lastLoginTime = recentLogins.get(rfid) || 0;

    if (currentTime - lastLoginTime < COOLDOWN_PERIOD) {
        console.log(`Blocked attempt for RFID ${rfid}. Time since last attempt: ${currentTime - lastLoginTime}ms`);
        return {
            message: 'Please wait a few seconds before trying again.',
            success: false
        };
    }

    // Update the last login time regardless of the success of the following operations
    recentLogins.set(rfid, currentTime);

    const user = users.find((u) => u.rfid === rfid);
    if (!user) {
        return {
            message: 'User not found!',
            success: false
        };
    }

    const currentDateTime = new Date();
    const existingSession = userSessions.find(
        (session) => session.user_id === user.id && session.logout_timestamp === null
    );

    try {
        if (existingSession) {
            await logoutUser(existingSession, user, currentDateTime);
        } else {
            await loginUser(user, currentDateTime);
        }
        return {
            message: existingSession
                ? `Goodbye, ${user.given_name} ${user.last_name}.`
                : `Welcome, ${user.given_name} ${user.last_name}.`,
            success: true
        };
    } catch (error) {
        console.error('Error handling user login:', error);
        return {
            message: 'An error occurred. Please try again.',
            success: false
        };
    }
}


async function loginUser(user: User, currentTime: Date) {
    try {
        const loginTime = currentTime.toLocaleString();
        const { error } = await supabase.from('user_sessions').insert([
            {
                user_id: user.id,
                login_timestamp: loginTime,
                logout_timestamp: null,
                session_duration: null
            }
        ]);

        if (error) {
            console.error('Error logging in user:', error);
            throw new Error(error.message);
        }
    } catch (error) {
        console.error('Error logging in user:', error);
        throw error;
    }
}

async function logoutUser(session: UserSession, user: User, currentTime: Date) {
    try {
        const sessionId = session.session_id;
        const logoutTimeString = currentTime.toLocaleString();
        const loginTime = convertToLocalTime(session.login_timestamp);
        const formattedDuration = formatDuration(currentTime.getTime() - loginTime.getTime());

        const { error } = await supabase
            .from('user_sessions')
            .update({
                logout_timestamp: logoutTimeString,
                session_duration: formattedDuration
            })
            .eq('session_id', sessionId);

        if (error) {
            console.error('Error logging out user:', error);
            throw new Error(error.message);
        }
    } catch (error) {
        console.error('Error logging out user:', error);
        throw error;
    }
}

function formatDuration(durationMs: number): string {
    const durationHours = Math.floor(durationMs / (1000 * 60 * 60));
    const durationMinutes = Math.floor((durationMs % (1000 * 60 * 60)) / (1000 * 60));
    const durationSeconds = Math.floor((durationMs % (1000 * 60)) / 1000);

    return `${durationHours} hour${durationHours !== 1 ? 's' : ''} ${durationMinutes} minute${durationMinutes !== 1 ? 's' : ''} ${durationSeconds} second${durationSeconds !== 1 ? 's' : ''}`;
}

// function getTapMessage(tapCount: number): string {
//     switch (tapCount) {
//         case 2:
//             return 'Please wait a few seconds...';
//         case 3:
//             return 'Still processing, please be patient...';
//         case 4:
//             return 'Too many attempts! YAWA PAG HULAT';
//         case 6:
//             return 'Pisti ay!';
//         default:
//             return 'This user has already logged in/out recently. Please wait a few seconds.';
//     }
// }
>>>>>>> 1e6472fb
<|MERGE_RESOLUTION|>--- conflicted
+++ resolved
@@ -1,134 +1,68 @@
 import { supabase } from '$lib/supabaseClient';
 import type { User, UserSession, CombinedUserData, Department, Course } from '$lib/usertypes';
 
-<<<<<<< HEAD
-// Fetch all users
-export const fetchUsers = async (): Promise<User[]> => {
+const recentLogins = new Map<string, number>();
+const COOLDOWN_PERIOD = 2000; // 2 seconds in milliseconds
+
+function convertToLocalTime(utcTimestamp: string): Date {
+    return new Date(utcTimestamp);
+}
+
+export async function fetchUsers(): Promise<User[]> {
     try {
         const { data, error } = await supabase.from('users').select('*');
-        if (error) {
-            throw error;
-        }
-        return data as User[];
+        if (error) throw error;
+        return data || [];
     } catch (error) {
         console.error('Error fetching users:', error);
         return [];
     }
-};
-
-// Fetch all user sessions
-export const fetchUserSessions = async (): Promise<UserSession[]> => {
+}
+
+export async function fetchUserSessions(): Promise<UserSession[]> {
     try {
         const { data, error } = await supabase.from('user_sessions').select('*');
-        if (error) {
-            throw error;
-        }
-        return data as UserSession[];
+        if (error) throw error;
+        return data || [];
     } catch (error) {
         console.error('Error fetching user sessions:', error);
         return [];
     }
-};
-
-// Fetch a user's department
-export const fetchUserDepartment = async (departmentId: number): Promise<Department | null> => {
+}
+
+export async function fetchUserDepartment(departmentId: number): Promise<Department | null> {
     try {
         const { data, error } = await supabase
             .from('departments')
             .select('*')
             .eq('id', departmentId)
             .single();
-        if (error) {
-            throw error;
-        }
-        return data as Department;
+        if (error) throw error;
+        console.log('Fetched Department Data:', data);
+        return data;
     } catch (error) {
         console.error('Error fetching department:', error);
         return null;
     }
-};
-
-// Fetch a user's course
-export const fetchUserCourse = async (courseId: number): Promise<Course | null> => {
+}
+
+export async function fetchUserCourse(courseId: number): Promise<Course | null> {
     try {
         const { data, error } = await supabase
             .from('courses')
             .select('*')
             .eq('id', courseId)
             .single();
-        if (error) {
-            throw error;
-        }
-        return data as Course;
+        if (error) throw error;
+        console.log('Fetched Course Data:', data);
+        return data;
     } catch (error) {
         console.error('Error fetching course:', error);
         return null;
     }
-};
-
-// Fetch all departments
-export const fetchDepartments = async (): Promise<Department[]> => {
-    try {
-        const { data, error } = await supabase.from('departments').select('*');
-        if (error) {
-            throw error;
-        }
-        return data as Department[];
-=======
-const recentLogins = new Map<string, number>();
-const COOLDOWN_PERIOD = 2000; // 5 seconds in milliseconds
-
-function convertToLocalTime(utcTimestamp: string): Date {
-    return new Date(utcTimestamp);
-}
-
-export async function fetchUsers(): Promise<User[]> {
-    try {
-        const { data, error } = await supabase.from('users').select();
-        if (error) {
-            console.error('Error fetching users:', error);
-            return [];
-        }
-        return data || [];
-    } catch (error) {
-        console.error('Error fetching users:', error);
-        return [];
-    }
-}
-
-export async function fetchUserSessions(): Promise<UserSession[]> {
-    try {
-        const { data, error } = await supabase.from('user_sessions').select();
-        if (error) {
-            console.error('Error fetching user sessions:', error);
-            return [];
-        }
-        return data || [];
-    } catch (error) {
-        console.error('Error fetching user sessions:', error);
-        return [];
-    }
-}
-
-export async function fetchUserDepartment(department_id: number): Promise<Department[]> {
-    try {
-        const { data, error } = await supabase.from('departments').select().eq('id', department_id);
-        if (error) {
-            console.error('Error fetching departments:', error);
-            return [];
-        }
-		console.log('Fetched Department Data:', data);
-        return data || [];
->>>>>>> 1e6472fb
-    } catch (error) {
-        console.error('Error fetching departments:', error);
-        return [];
-    }
-<<<<<<< HEAD
-};
-
-// Fetch combined user data
-export const fetchCombinedUserData = async (rfid: string): Promise<CombinedUserData | null> => {
+}
+
+export async function fetchCombinedUserData(rfid: string): Promise<CombinedUserData | null> {
     try {
         const { data: user, error: userError } = await supabase
             .from('users')
@@ -140,24 +74,14 @@
             throw new Error(`User not found: ${userError?.message || 'No user found with the provided RFID'}`);
         }
 
-        const { data: course, error: courseError } = await supabase
-            .from('courses')
-            .select('*')
-            .eq('id', user.course_id)
-            .single();
-
-        if (courseError || !course) {
-            throw new Error(`Course not found: ${courseError?.message || 'No course found with the provided course ID'}`);
-        }
-
-        const { data: department, error: departmentError } = await supabase
-            .from('departments')
-            .select('*')
-            .eq('id', course.department_id)
-            .single();
-
-        if (departmentError || !department) {
-            throw new Error(`Department not found: ${departmentError?.message || 'No department found with the provided department ID'}`);
+        const course = await fetchUserCourse(user.course_id);
+        if (!course) {
+            throw new Error('Course not found');
+        }
+
+        const department = await fetchUserDepartment(course.department_id);
+        if (!department) {
+            throw new Error('Department not found');
         }
 
         const { data: session, error: sessionError } = await supabase
@@ -166,23 +90,6 @@
             .eq('user_id', user.id)
             .order('login_timestamp', { ascending: false })
             .limit(1);
-
-        if (sessionError || session.length === 0) {
-            console.warn(`Session not found for user with ID ${user.id}`);
-            return {
-                given_name: user.given_name,
-                last_name: user.last_name,
-                student_id: user.id,
-                department: department.name,
-                course_name: course.name,
-                student_type: user.category,
-                rfid_id: user.rfid,
-                time_in: null,
-                time_out: null,
-                date: new Date().toLocaleDateString(),
-                course_id: user.course_id
-            };
-        }
 
         return {
             given_name: user.given_name,
@@ -192,8 +99,8 @@
             course_name: course.name,
             student_type: user.category,
             rfid_id: user.rfid,
-            time_in: session[0].login_timestamp,
-            time_out: session[0].logout_timestamp,
+            time_in: session?.[0]?.login_timestamp || null,
+            time_out: session?.[0]?.logout_timestamp || null,
             date: new Date().toLocaleDateString(),
             course_id: user.course_id
         };
@@ -201,54 +108,101 @@
         console.error('Error fetching combined user data:', error);
         return null;
     }
+}
+
+export async function handleUserLogin(rfid: string, users: User[], userSessions: UserSession[]) {
+    const currentTime = Date.now();
+    const lastLoginTime = recentLogins.get(rfid) || 0;
+
+    if (currentTime - lastLoginTime < COOLDOWN_PERIOD) {
+        console.log(`Blocked attempt for RFID ${rfid}. Time since last attempt: ${currentTime - lastLoginTime}ms`);
+        return {
+            message: 'Please wait a few seconds before trying again.',
+            success: false
+        };
+    }
+
+    recentLogins.set(rfid, currentTime);
+
+    const user = users.find((u) => u.rfid === rfid);
+    if (!user) {
+        return { message: 'User not found', success: false };
+    }
+
+    const currentDateTime = new Date();
+    const existingSession = userSessions.find(
+        (session) => session.user_id === user.id && !session.logout_timestamp
+    );
+
+    try {
+        if (existingSession) {
+            await logoutUser(existingSession, user, currentDateTime);
+            return { message: `Goodbye, ${user.given_name} ${user.last_name}.`, success: true };
+        } else {
+            await loginUser(user, currentDateTime);
+            return { message: `Welcome, ${user.given_name} ${user.last_name}.`, success: true };
+        }
+    } catch (error) {
+        console.error('Error handling user login:', error);
+        return { message: 'An error occurred. Please try again.', success: false };
+    }
+}
+
+async function loginUser(user: User, currentTime: Date) {
+    const loginTime = currentTime.toISOString();
+    const { error } = await supabase.from('user_sessions').insert([
+        {
+            user_id: user.id,
+            login_timestamp: loginTime,
+            logout_timestamp: null,
+            session_duration: null
+        }
+    ]);
+
+    if (error) throw error;
+}
+
+async function logoutUser(session: UserSession, user: User, currentTime: Date) {
+    const logoutTime = currentTime.toISOString();
+    const loginTime = new Date(session.login_timestamp);
+    const formattedDuration = formatDuration(currentTime.getTime() - loginTime.getTime());
+
+    const { error } = await supabase
+        .from('user_sessions')
+        .update({
+            logout_timestamp: logoutTime,
+            session_duration: formattedDuration
+        })
+        .eq('session_id', session.session_id);
+
+    if (error) throw error;
+}
+
+export function formatDuration(durationMs: number): string {
+    const durationHours = Math.floor(durationMs / (1000 * 60 * 60));
+    const durationMinutes = Math.floor((durationMs % (1000 * 60 * 60)) / (1000 * 60));
+    const durationSeconds = Math.floor((durationMs % (1000 * 60)) / 1000);
+
+    return `${durationHours} hour${durationHours !== 1 ? 's' : ''} ${durationMinutes} minute${durationMinutes !== 1 ? 's' : ''} ${durationSeconds} second${durationSeconds !== 1 ? 's' : ''}`;
+}
+
+// Commented out as it's not used in the merged version
+// export function getTapMessage(tapCount: number): string {
+//     // ... (implementation as before)
+// }
+
+// Additional functions from the original version that might be useful
+export const fetchDepartments = async (): Promise<Department[]> => {
+    try {
+        const { data, error } = await supabase.from('departments').select('*');
+        if (error) throw error;
+        return data as Department[];
+    } catch (error) {
+        console.error('Error fetching departments:', error);
+        return [];
+    }
 };
 
-// Handle user login
-export const handleUserLogin = async (
-    rfid: string,
-    users: User[],
-    userSessions: UserSession[]
-): Promise<{ message: string; success: boolean }> => {
-    try {
-        const user = users.find((u) => u.rfid === rfid);
-        if (!user) {
-            return { message: 'User not found', success: false };
-        }
-
-        const lastSession = userSessions.find(
-            (session) => session.user_id === user.id && !session.logout_timestamp
-        );
-
-        if (lastSession) {
-            const { error } = await supabase
-                .from('user_sessions')
-                .update({ logout_timestamp: new Date().toISOString() })
-                .eq('session_id', lastSession.session_id);
-
-            if (error) {
-                throw error;
-            }
-
-            return { message: 'User logged out successfully', success: true };
-        } else {
-            const { error } = await supabase.from('user_sessions').insert({
-                user_id: user.id,
-                login_timestamp: new Date().toISOString()
-            });
-
-            if (error) {
-                throw error;
-            }
-
-            return { message: 'User logged in successfully', success: true };
-        }
-    } catch (error) {
-        console.error('Error handling user login:', error);
-        return { message: 'Error handling user login', success: false };
-    }
-};
-
-// Update user data
 export const updateUser = async (user: CombinedUserData) => {
     try {
         const { data, error } = await supabase
@@ -263,10 +217,7 @@
             })
             .eq('id', user.student_id);
 
-        if (error) {
-            throw error;
-        }
-
+        if (error) throw error;
         return data;
     } catch (error) {
         console.error('Error updating user:', error);
@@ -274,7 +225,6 @@
     }
 };
 
-// Delete user
 export const deleteUser = async (userId: number) => {
     try {
         const { error } = await supabase
@@ -282,174 +232,9 @@
             .delete()
             .eq('id', userId);
 
-        if (error) {
-            throw error;
-        }
+        if (error) throw error;
     } catch (error) {
         console.error('Error deleting user:', error);
         throw error;
     }
-};
-
-// Format duration
-export function formatDuration(durationMs: number): string {
-    const durationHours = Math.floor(durationMs / (1000 * 60 * 60));
-    const durationMinutes = Math.floor((durationMs % (1000 * 60 * 60)) / (1000 * 60));
-    const durationSeconds = Math.floor((durationMs % (1000 * 60)) / 1000);
-
-    return `${durationHours} hour${durationHours !== 1 ? 's' : ''} ${durationMinutes} minute${durationMinutes !== 1 ? 's' : ''} ${durationSeconds} second${durationSeconds !== 1 ? 's' : ''}`;
-}
-
-// Get tap message
-export function getTapMessage(tapCount: number): string {
-    switch (tapCount) {
-        case 2:
-            return 'Please wait a few seconds...';
-        case 3:
-            return 'Still processing, please be patient...';
-        case 4:
-            return 'Too many attempts! Please wait a moment.';
-        case 6:
-            return 'Too many attempts, try again later.';
-        default:
-            return 'This user has already logged in/out recently. Please wait a few seconds.';
-    }
-}
-=======
-}
-
-export async function fetchUserCourse(course_id: number): Promise<Course[]> {
-    try {
-        const { data, error } = await supabase.from('courses').select().eq('id', course_id);
-        if (error) {
-            console.error('Error fetching courses:', error);
-            return [];
-        }
-		console.log('Fetched Course Data:', data);
-        return data || [];
-    } catch (error) {
-        console.error('Error fetching courses:', error);
-        return [];
-    }
-}
-
-export async function handleUserLogin(rfid: string, users: User[], userSessions: UserSession[]) {
-    const currentTime = Date.now();
-    const lastLoginTime = recentLogins.get(rfid) || 0;
-
-    if (currentTime - lastLoginTime < COOLDOWN_PERIOD) {
-        console.log(`Blocked attempt for RFID ${rfid}. Time since last attempt: ${currentTime - lastLoginTime}ms`);
-        return {
-            message: 'Please wait a few seconds before trying again.',
-            success: false
-        };
-    }
-
-    // Update the last login time regardless of the success of the following operations
-    recentLogins.set(rfid, currentTime);
-
-    const user = users.find((u) => u.rfid === rfid);
-    if (!user) {
-        return {
-            message: 'User not found!',
-            success: false
-        };
-    }
-
-    const currentDateTime = new Date();
-    const existingSession = userSessions.find(
-        (session) => session.user_id === user.id && session.logout_timestamp === null
-    );
-
-    try {
-        if (existingSession) {
-            await logoutUser(existingSession, user, currentDateTime);
-        } else {
-            await loginUser(user, currentDateTime);
-        }
-        return {
-            message: existingSession
-                ? `Goodbye, ${user.given_name} ${user.last_name}.`
-                : `Welcome, ${user.given_name} ${user.last_name}.`,
-            success: true
-        };
-    } catch (error) {
-        console.error('Error handling user login:', error);
-        return {
-            message: 'An error occurred. Please try again.',
-            success: false
-        };
-    }
-}
-
-
-async function loginUser(user: User, currentTime: Date) {
-    try {
-        const loginTime = currentTime.toLocaleString();
-        const { error } = await supabase.from('user_sessions').insert([
-            {
-                user_id: user.id,
-                login_timestamp: loginTime,
-                logout_timestamp: null,
-                session_duration: null
-            }
-        ]);
-
-        if (error) {
-            console.error('Error logging in user:', error);
-            throw new Error(error.message);
-        }
-    } catch (error) {
-        console.error('Error logging in user:', error);
-        throw error;
-    }
-}
-
-async function logoutUser(session: UserSession, user: User, currentTime: Date) {
-    try {
-        const sessionId = session.session_id;
-        const logoutTimeString = currentTime.toLocaleString();
-        const loginTime = convertToLocalTime(session.login_timestamp);
-        const formattedDuration = formatDuration(currentTime.getTime() - loginTime.getTime());
-
-        const { error } = await supabase
-            .from('user_sessions')
-            .update({
-                logout_timestamp: logoutTimeString,
-                session_duration: formattedDuration
-            })
-            .eq('session_id', sessionId);
-
-        if (error) {
-            console.error('Error logging out user:', error);
-            throw new Error(error.message);
-        }
-    } catch (error) {
-        console.error('Error logging out user:', error);
-        throw error;
-    }
-}
-
-function formatDuration(durationMs: number): string {
-    const durationHours = Math.floor(durationMs / (1000 * 60 * 60));
-    const durationMinutes = Math.floor((durationMs % (1000 * 60 * 60)) / (1000 * 60));
-    const durationSeconds = Math.floor((durationMs % (1000 * 60)) / 1000);
-
-    return `${durationHours} hour${durationHours !== 1 ? 's' : ''} ${durationMinutes} minute${durationMinutes !== 1 ? 's' : ''} ${durationSeconds} second${durationSeconds !== 1 ? 's' : ''}`;
-}
-
-// function getTapMessage(tapCount: number): string {
-//     switch (tapCount) {
-//         case 2:
-//             return 'Please wait a few seconds...';
-//         case 3:
-//             return 'Still processing, please be patient...';
-//         case 4:
-//             return 'Too many attempts! YAWA PAG HULAT';
-//         case 6:
-//             return 'Pisti ay!';
-//         default:
-//             return 'This user has already logged in/out recently. Please wait a few seconds.';
-//     }
-// }
->>>>>>> 1e6472fb
+};